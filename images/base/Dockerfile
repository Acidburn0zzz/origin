#
# This is the base image from which all OpenShift Origin images inherit. Only packages
# common to all downstream images should be here.
#
# The standard name for this image is openshift3_beta/ose-base
#
FROM registry.access.redhat.com/rhel

<<<<<<< HEAD
RUN echo [brew] > /etc/yum.repos.d/brew.repo;\
    echo baseurl = http://buildvm-devops.usersys.redhat.com/puddle/build/OpenShiftEnterprise/3.0/latest/RH7-RHOSE-3.0/x86_64/os/ >> /etc/yum.repos.d/brew.repo;\
    echo ui_repoid_vars = releasever basearch >> /etc/yum.repos.d/brew.repo;\
    echo name = brew >> /etc/yum.repos.d/brew.repo;\
    echo gpgcheck = 0 >> /etc/yum.repos.d/brew.repo;\
    echo enabled = 1 >> /etc/yum.repos.d/brew.repo

RUN yum install -y git tar wget socat hostname yum-utils --disablerepo=\* --enablerepo=rhel-7-server-rpms && \
    yum-config-manager --disable rhel-7-server-rt-rpms && \
=======
# components from EPEL must be installed in a separate yum install step
RUN yum install -y git tar wget socat hostname sysvinit-tools util-linux epel-release && \
>>>>>>> cfb50ebf
    yum clean all<|MERGE_RESOLUTION|>--- conflicted
+++ resolved
@@ -6,7 +6,6 @@
 #
 FROM registry.access.redhat.com/rhel
 
-<<<<<<< HEAD
 RUN echo [brew] > /etc/yum.repos.d/brew.repo;\
     echo baseurl = http://buildvm-devops.usersys.redhat.com/puddle/build/OpenShiftEnterprise/3.0/latest/RH7-RHOSE-3.0/x86_64/os/ >> /etc/yum.repos.d/brew.repo;\
     echo ui_repoid_vars = releasever basearch >> /etc/yum.repos.d/brew.repo;\
@@ -14,10 +13,6 @@
     echo gpgcheck = 0 >> /etc/yum.repos.d/brew.repo;\
     echo enabled = 1 >> /etc/yum.repos.d/brew.repo
 
-RUN yum install -y git tar wget socat hostname yum-utils --disablerepo=\* --enablerepo=rhel-7-server-rpms && \
-    yum-config-manager --disable rhel-7-server-rt-rpms && \
-=======
 # components from EPEL must be installed in a separate yum install step
-RUN yum install -y git tar wget socat hostname sysvinit-tools util-linux epel-release && \
->>>>>>> cfb50ebf
+RUN yum install -y git tar wget socat hostname sysvinit-tools util-linux --disablerepo=\* --enablerepo=rhel-7-server-rpms && \
     yum clean all